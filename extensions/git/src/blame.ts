/*---------------------------------------------------------------------------------------------
 *  Copyright (c) Microsoft Corporation. All rights reserved.
 *  Licensed under the MIT License. See License.txt in the project root for license information.
 *--------------------------------------------------------------------------------------------*/

import { DecorationOptions, l10n, Position, Range, TextEditor, TextEditorChange, TextEditorDecorationType, TextEditorChangeKind, ThemeColor, Uri, window, workspace, EventEmitter, ConfigurationChangeEvent, StatusBarItem, StatusBarAlignment, Command, MarkdownString } from 'vscode';
import { Model } from './model';
import { dispose, fromNow, IDisposable } from './util';
import { Repository } from './repository';
import { throttle } from './decorators';
import { BlameInformation } from './git';
import { fromGitUri, isGitUri } from './uri';

function lineRangesContainLine(changes: readonly TextEditorChange[], lineNumber: number): boolean {
	return changes.some(c => c.modified.startLineNumber <= lineNumber && lineNumber < c.modified.endLineNumberExclusive);
}

function lineRangeLength(startLineNumber: number, endLineNumberExclusive: number): number {
	return endLineNumberExclusive - startLineNumber;
}

function mapModifiedLineNumberToOriginalLineNumber(lineNumber: number, changes: readonly TextEditorChange[]): number {
	if (changes.length === 0) {
		return lineNumber;
	}

	for (const change of changes) {
		// Do not process changes after the line number
		if (lineNumber < change.modified.startLineNumber) {
			break;
		}

		// Map line number to the original line number
		if (change.kind === TextEditorChangeKind.Addition) {
			// Addition
			lineNumber = lineNumber - lineRangeLength(change.modified.startLineNumber, change.modified.endLineNumberExclusive);
		} else if (change.kind === TextEditorChangeKind.Deletion) {
			// Deletion
			lineNumber = lineNumber + lineRangeLength(change.original.startLineNumber, change.original.endLineNumberExclusive);
		} else if (change.kind === TextEditorChangeKind.Modification) {
			// Modification
			const originalRangeLength = lineRangeLength(change.original.startLineNumber, change.original.endLineNumberExclusive);
			const modifiedRangeLength = lineRangeLength(change.modified.startLineNumber, change.modified.endLineNumberExclusive);

			if (originalRangeLength !== modifiedRangeLength) {
				lineNumber = lineNumber - (modifiedRangeLength - originalRangeLength);
			}
		} else {
			throw new Error('Unexpected change kind');
		}
	}

	return lineNumber;
}

type BlameInformationTemplateTokens = {
	readonly hash: string;
	readonly hashShort: string;
	readonly subject: string;
	readonly authorName: string;
	readonly authorEmail: string;
	readonly authorDate: string;
	readonly authorDateAgo: string;
};

function formatBlameInformation(template: string, blameInformation: BlameInformation): string {
	const templateTokens = {
		hash: blameInformation.hash,
		hashShort: blameInformation.hash.substring(0, 8),
		subject: blameInformation.subject ?? '',
		authorName: blameInformation.authorName ?? '',
		authorEmail: blameInformation.authorEmail ?? '',
		authorDate: new Date(blameInformation.authorDate ?? new Date()).toLocaleString(),
		authorDateAgo: fromNow(blameInformation.authorDate ?? new Date(), true, true)
	} satisfies BlameInformationTemplateTokens;

	return template.replace(/\$\{(.+?)\}/g, (_, token) => {
		return token in templateTokens ? templateTokens[token as keyof BlameInformationTemplateTokens] : `\${${token}}`;
	});
}

interface RepositoryBlameInformation {
	/**
	 * Track the current HEAD of the repository so that we can clear cache entries
	 */
	HEAD: string;

	/**
	 * Outer map - maps resource scheme to resource blame information. Using the uri
	 * scheme as the key so that we can easily delete the cache entries for the "file"
	 * scheme as those entries are outdated when the HEAD of the repository changes.
	 *
	 * Inner map - maps commit + resource to blame information.
	 */
	readonly blameInformation: Map<string, Map<string, BlameInformation[]>>;
}

interface LineBlameInformation {
	readonly lineNumber: number;
	readonly blameInformation: BlameInformation | string;
}

class GitBlameInformationCache {
	private readonly _cache = new Map<Repository, RepositoryBlameInformation>();

	getRepositoryHEAD(repository: Repository): string | undefined {
		return this._cache.get(repository)?.HEAD;
	}

	setRepositoryHEAD(repository: Repository, commit: string): void {
		const repositoryBlameInformation = this._cache.get(repository) ?? {
			HEAD: commit,
			blameInformation: new Map<string, Map<string, BlameInformation[]>>()
		} satisfies RepositoryBlameInformation;

		this._cache.set(repository, {
			...repositoryBlameInformation,
			HEAD: commit
		} satisfies RepositoryBlameInformation);
	}

	deleteBlameInformation(repository: Repository, scheme?: string): boolean {
		if (scheme === undefined) {
			return this._cache.delete(repository);
		}

		return this._cache.get(repository)?.blameInformation.delete(scheme) === true;
	}

	getBlameInformation(repository: Repository, resource: Uri, commit: string): BlameInformation[] | undefined {
		const blameInformationKey = this._getBlameInformationKey(resource, commit);
		return this._cache.get(repository)?.blameInformation.get(resource.scheme)?.get(blameInformationKey);
	}

	setBlameInformation(repository: Repository, resource: Uri, commit: string, blameInformation: BlameInformation[]): void {
		if (!repository.HEAD?.commit) {
			return;
		}

		if (!this._cache.has(repository)) {
			this._cache.set(repository, {
				HEAD: repository.HEAD.commit,
				blameInformation: new Map<string, Map<string, BlameInformation[]>>()
			} satisfies RepositoryBlameInformation);
		}

		const repositoryBlameInformation = this._cache.get(repository)!;
		if (!repositoryBlameInformation.blameInformation.has(resource.scheme)) {
			repositoryBlameInformation.blameInformation.set(resource.scheme, new Map<string, BlameInformation[]>());
		}

		const resourceSchemeBlameInformation = repositoryBlameInformation.blameInformation.get(resource.scheme)!;
		resourceSchemeBlameInformation.set(this._getBlameInformationKey(resource, commit), blameInformation);
	}

	private _getBlameInformationKey(resource: Uri, commit: string): string {
		return `${commit}:${resource.toString()}`;
	}
}

export class GitBlameController {
	private readonly _onDidChangeBlameInformation = new EventEmitter<TextEditor>();
	public readonly onDidChangeBlameInformation = this._onDidChangeBlameInformation.event;

	readonly textEditorBlameInformation = new Map<TextEditor, readonly LineBlameInformation[]>();

	private readonly _repositoryBlameCache = new GitBlameInformationCache();

	private _repositoryDisposables = new Map<Repository, IDisposable[]>();
	private _disposables: IDisposable[] = [];

	constructor(private readonly _model: Model) {
		this._disposables.push(new GitBlameEditorDecoration(this));
		this._disposables.push(new GitBlameStatusBarItem(this));

		this._model.onDidOpenRepository(this._onDidOpenRepository, this, this._disposables);
		this._model.onDidCloseRepository(this._onDidCloseRepository, this, this._disposables);

		window.onDidChangeTextEditorSelection(e => this._updateBlameInformation(e.textEditor), this, this._disposables);
		window.onDidChangeTextEditorDiffInformation(e => this._updateBlameInformation(e.textEditor), this, this._disposables);

		this._updateBlameInformation(window.activeTextEditor);
	}

	getBlameInformationHover(documentUri: Uri, blameInformation: BlameInformation | string): MarkdownString {
		if (typeof blameInformation === 'string') {
			return new MarkdownString(blameInformation, true);
		}

		const markdownString = new MarkdownString();
		markdownString.supportThemeIcons = true;
		markdownString.isTrusted = true;

		if (blameInformation.authorName) {
			markdownString.appendMarkdown(`$(account) **${blameInformation.authorName}**`);

			if (blameInformation.authorDate) {
				const dateString = new Date(blameInformation.authorDate).toLocaleString(undefined, { year: 'numeric', month: 'long', day: 'numeric', hour: 'numeric', minute: 'numeric' });
				markdownString.appendMarkdown(`, $(history) ${fromNow(blameInformation.authorDate, true, true)} (${dateString})`);
			}

			markdownString.appendMarkdown('\n\n');
		}

		markdownString.appendMarkdown(`${blameInformation.subject}\n\n`);
		markdownString.appendMarkdown(`---\n\n`);

		markdownString.appendMarkdown(`[$(eye) View Commit](command:git.blameStatusBarItem.viewCommit?${encodeURIComponent(JSON.stringify([documentUri, blameInformation.hash]))} "${l10n.t('View Commit')}")`);
		markdownString.appendMarkdown('&nbsp;&nbsp;|&nbsp;&nbsp;');
		markdownString.appendMarkdown(`[$(copy) ${blameInformation.hash.substring(0, 8)}](command:git.blameStatusBarItem.copyContent?${encodeURIComponent(JSON.stringify(blameInformation.hash))} "${l10n.t('Copy Commit Hash')}")`);

		if (blameInformation.subject) {
			markdownString.appendMarkdown('&nbsp;&nbsp;');
			markdownString.appendMarkdown(`[$(copy) Subject](command:git.blameStatusBarItem.copyContent?${encodeURIComponent(JSON.stringify(blameInformation.subject))} "${l10n.t('Copy Commit Subject')}")`);
		}

		return markdownString;
	}

	private _onDidOpenRepository(repository: Repository): void {
		const repositoryDisposables: IDisposable[] = [];
		repository.onDidRunGitStatus(() => this._onDidRunGitStatus(repository), this, repositoryDisposables);

		this._repositoryDisposables.set(repository, repositoryDisposables);
	}

	private _onDidCloseRepository(repository: Repository): void {
		const disposables = this._repositoryDisposables.get(repository);
		if (disposables) {
			dispose(disposables);
		}

		this._repositoryDisposables.delete(repository);
		this._repositoryBlameCache.deleteBlameInformation(repository);
	}

	private _onDidRunGitStatus(repository: Repository): void {
		const repositoryHEAD = this._repositoryBlameCache.getRepositoryHEAD(repository);
		if (!repositoryHEAD || !repository.HEAD?.commit) {
			return;
		}

		// If the HEAD of the repository changed we can remove the cache
		// entries for the "file" scheme as those entries are outdated.
		if (repositoryHEAD !== repository.HEAD.commit) {
			this._repositoryBlameCache.deleteBlameInformation(repository, 'file');
			this._repositoryBlameCache.setRepositoryHEAD(repository, repository.HEAD.commit);

			for (const textEditor of window.visibleTextEditors) {
				this._updateBlameInformation(textEditor);
			}
		}
	}

	private async _getBlameInformation(resource: Uri, commit: string): Promise<BlameInformation[] | undefined> {
		const repository = this._model.getRepository(resource);
		if (!repository) {
			return undefined;
		}

		const resourceBlameInformation = this._repositoryBlameCache.getBlameInformation(repository, resource, commit);
		if (resourceBlameInformation) {
			return resourceBlameInformation;
		}

		// Get blame information for the resource and cache it
		const blameInformation = await repository.blame2(resource.fsPath, commit) ?? [];
		this._repositoryBlameCache.setBlameInformation(repository, resource, commit, blameInformation);

		return blameInformation;
	}

	@throttle
<<<<<<< HEAD
	private async _updateBlameInformation(textEditor: TextEditor | undefined): Promise<void> {
		if (!textEditor?.diffInformation) {
=======
	private async _updateTextEditorBlameInformation(textEditor: TextEditor | undefined): Promise<void> {
		if (!textEditor?.diffInformation || textEditor !== window.activeTextEditor) {
>>>>>>> 1aa83151
			return;
		}

		const repository = this._model.getRepository(textEditor.document.uri);
		if (!repository || !repository.HEAD?.commit) {
			return;
		}

		let allChanges: readonly TextEditorChange[];
		let workingTreeChanges: readonly TextEditorChange[];
		let workingTreeAndIndexChanges: readonly TextEditorChange[] | undefined;

		if (isGitUri(textEditor.document.uri)) {
			// For files that use the `git` scheme we can discard the editor diff
			// information as this is not being used for rendering blame information.
			workingTreeChanges = allChanges = [];
			workingTreeAndIndexChanges = undefined;
		} else {
			// Working tree diff information
			const diffInformationWorkingTree = textEditor.diffInformation
				.filter(diff => diff.original && isGitUri(diff.original))
				.find(diff => fromGitUri(diff.original!).ref !== 'HEAD');

			// Working tree + index diff information
			const diffInformationWorkingTreeAndIndex = textEditor.diffInformation
				.filter(diff => diff.original && isGitUri(diff.original))
				.find(diff => fromGitUri(diff.original!).ref === 'HEAD');

			// Working tree diff information is not present or it is stale
			if (!diffInformationWorkingTree || diffInformationWorkingTree.isStale) {
				return;
			}

			// Working tree + index diff information is present and it is stale
			if (diffInformationWorkingTreeAndIndex && diffInformationWorkingTreeAndIndex.isStale) {
				return;
			}

			workingTreeChanges = diffInformationWorkingTree.changes;
			workingTreeAndIndexChanges = diffInformationWorkingTreeAndIndex?.changes;

			// For staged resources, we provide an additional "original resource" so that the editor
			// diff information contains both the changes that are in the working tree and the changes
			// that are in the working tree + index.
			allChanges = workingTreeAndIndexChanges ?? workingTreeChanges;
		}

		let commit: string;
		if (!isGitUri(textEditor.document.uri)) {
			// Resource with the `file` scheme
			commit = repository.HEAD.commit;
		} else {
			// Resource with the `git` scheme
			const { ref } = fromGitUri(textEditor.document.uri);
			commit = ref === 'HEAD' || ref === '~' || ref === '' ? repository.HEAD.commit : ref;
		}

		// Git blame information
		const resourceBlameInformation = await this._getBlameInformation(textEditor.document.uri, commit);
		if (!resourceBlameInformation) {
			return;
		}

		const lineBlameInformation: LineBlameInformation[] = [];
		for (const lineNumber of textEditor.selections.map(s => s.active.line)) {
			// Check if the line is contained in the working tree diff information
			if (lineRangesContainLine(workingTreeChanges, lineNumber + 1)) {
				lineBlameInformation.push({ lineNumber, blameInformation: l10n.t('Not Committed Yet') });
				continue;
			}

			// Check if the line is contained in the working tree + index diff information
			if (lineRangesContainLine(workingTreeAndIndexChanges ?? [], lineNumber + 1)) {
				lineBlameInformation.push({ lineNumber, blameInformation: l10n.t('Not Committed Yet (Staged)') });
				continue;
			}

			// Map the line number to the git blame ranges using the diff information
			const lineNumberWithDiff = mapModifiedLineNumberToOriginalLineNumber(lineNumber + 1, allChanges);
			const blameInformation = resourceBlameInformation.find(blameInformation => {
				return blameInformation.ranges.find(range => {
					return lineNumberWithDiff >= range.startLineNumber && lineNumberWithDiff <= range.endLineNumber;
				});
			});

			if (blameInformation) {
				lineBlameInformation.push({ lineNumber, blameInformation });
			}
		}

		this.textEditorBlameInformation.set(textEditor, lineBlameInformation);
		this._onDidChangeBlameInformation.fire(textEditor);
	}

	dispose() {
		for (const disposables of this._repositoryDisposables.values()) {
			dispose(disposables);
		}
		this._repositoryDisposables.clear();

		this._disposables = dispose(this._disposables);
	}
}

class GitBlameEditorDecoration {
	private readonly _decorationType: TextEditorDecorationType;
	private _disposables: IDisposable[] = [];

	constructor(private readonly _controller: GitBlameController) {
		this._decorationType = window.createTextEditorDecorationType({
			after: {
				color: new ThemeColor('git.blame.editorDecorationForeground')
			}
		});
		this._disposables.push(this._decorationType);

		workspace.onDidChangeConfiguration(this._onDidChangeConfiguration, this, this._disposables);
		this._controller.onDidChangeBlameInformation(e => this._updateDecorations(e), this, this._disposables);
	}

	private _onDidChangeConfiguration(e: ConfigurationChangeEvent): void {
		if (!e.affectsConfiguration('git.blame.editorDecoration.enabled') &&
			!e.affectsConfiguration('git.blame.editorDecoration.template')) {
			return;
		}

		for (const textEditor of window.visibleTextEditors) {
			if (this._getConfiguration().enabled) {
				this._updateDecorations(textEditor);
			} else {
				textEditor.setDecorations(this._decorationType, []);
			}
		}
	}

	private _getConfiguration(): { enabled: boolean; template: string } {
		const config = workspace.getConfiguration('git');
		const enabled = config.get<boolean>('blame.editorDecoration.enabled', false);
		const template = config.get<string>('blame.editorDecoration.template', '${subject}, ${authorName} (${authorDateAgo})');

		return { enabled, template };
	}

	private _updateDecorations(textEditor: TextEditor): void {
		const { enabled, template } = this._getConfiguration();
		if (!enabled) {
			return;
		}

<<<<<<< HEAD
		// Only support resources with `file` and `git` schemes
		if (textEditor.document.uri.scheme !== 'file' && !isGitUri(textEditor.document.uri)) {
			textEditor.setDecorations(this._decorationType, []);
			return;
		}

=======
		// Clear decorations for the other editors
		for (const editor of window.visibleTextEditors) {
			if (editor === textEditor) {
				continue;
			}

			editor.setDecorations(this._decorationType, []);
		}

		// Get blame information
>>>>>>> 1aa83151
		const blameInformation = this._controller.textEditorBlameInformation.get(textEditor);
		if (!blameInformation) {
			textEditor.setDecorations(this._decorationType, []);
			return;
		}

		// Set decorations for the editor
		const decorations = blameInformation.map(blame => {
			const contentText = typeof blame.blameInformation === 'string'
				? blame.blameInformation
				: formatBlameInformation(template, blame.blameInformation);
			const hoverMessage = this._controller.getBlameInformationHover(textEditor.document.uri, blame.blameInformation);

			return this._createDecoration(blame.lineNumber, contentText, hoverMessage);
		});

		textEditor.setDecorations(this._decorationType, decorations);
	}

	private _createDecoration(lineNumber: number, contentText: string, hoverMessage: MarkdownString): DecorationOptions {
		const position = new Position(lineNumber, Number.MAX_SAFE_INTEGER);

		return {
			hoverMessage,
			range: new Range(position, position),
			renderOptions: {
				after: {
					contentText: `${contentText}`,
					margin: '0 0 0 50px'
				}
			},
		};
	}

	dispose() {
		this._disposables = dispose(this._disposables);
	}
}

class GitBlameStatusBarItem {
	private _statusBarItem: StatusBarItem | undefined;

	private _disposables: IDisposable[] = [];

	constructor(private readonly _controller: GitBlameController) {
		workspace.onDidChangeConfiguration(this._onDidChangeConfiguration, this, this._disposables);
		window.onDidChangeActiveTextEditor(this._onDidChangeActiveTextEditor, this, this._disposables);

		this._controller.onDidChangeBlameInformation(e => this._updateStatusBarItem(e), this, this._disposables);
	}

	private _onDidChangeConfiguration(e: ConfigurationChangeEvent): void {
		if (!e.affectsConfiguration('git.blame.statusBarItem.enabled') &&
			!e.affectsConfiguration('git.blame.statusBarItem.template')) {
			return;
		}

		if (this._getConfiguration().enabled) {
			if (window.activeTextEditor) {
				this._updateStatusBarItem(window.activeTextEditor);
			}
		} else {
			this._statusBarItem?.dispose();
			this._statusBarItem = undefined;
		}
	}

	private _onDidChangeActiveTextEditor(): void {
		if (!this._getConfiguration().enabled) {
			return;
		}

		if (window.activeTextEditor) {
			this._updateStatusBarItem(window.activeTextEditor);
		} else {
			this._statusBarItem?.hide();
		}
	}

	private _getConfiguration(): { enabled: boolean; template: string } {
		const config = workspace.getConfiguration('git');
		const enabled = config.get<boolean>('blame.statusBarItem.enabled', false);
		const template = config.get<string>('blame.statusBarItem.template', '${authorName} (${authorDateAgo})');

		return { enabled, template };
	}

	private _updateStatusBarItem(textEditor: TextEditor): void {
		const { enabled, template } = this._getConfiguration();
		if (!enabled || textEditor !== window.activeTextEditor) {
			return;
		}

		if (!this._statusBarItem) {
			this._statusBarItem = window.createStatusBarItem('git.blame', StatusBarAlignment.Right, 200);
			this._statusBarItem.name = l10n.t('Git Blame Information');
			this._disposables.push(this._statusBarItem);
		}

		// Only support resources with `file` and `git` schemes
		if (textEditor.document.uri.scheme !== 'file' && !isGitUri(textEditor.document.uri)) {
			this._statusBarItem.hide();
			return;
		}

		const blameInformation = this._controller.textEditorBlameInformation.get(textEditor);
		if (!blameInformation || blameInformation.length === 0) {
			this._statusBarItem.hide();
			return;
		}

		if (typeof blameInformation[0].blameInformation === 'string') {
			this._statusBarItem.text = `$(git-commit) ${blameInformation[0].blameInformation}`;
			this._statusBarItem.tooltip = this._controller.getBlameInformationHover(textEditor.document.uri, blameInformation[0].blameInformation);
			this._statusBarItem.command = undefined;
		} else {
			this._statusBarItem.text = formatBlameInformation(template, blameInformation[0].blameInformation);
			this._statusBarItem.tooltip = this._controller.getBlameInformationHover(textEditor.document.uri, blameInformation[0].blameInformation);
			this._statusBarItem.command = {
				title: l10n.t('View Commit'),
				command: 'git.blameStatusBarItem.viewCommit',
				arguments: [textEditor.document.uri, blameInformation[0].blameInformation.hash]
			} satisfies Command;
		}

		this._statusBarItem.show();
	}

	dispose() {
		this._disposables = dispose(this._disposables);
	}
}<|MERGE_RESOLUTION|>--- conflicted
+++ resolved
@@ -271,13 +271,8 @@
 	}
 
 	@throttle
-<<<<<<< HEAD
-	private async _updateBlameInformation(textEditor: TextEditor | undefined): Promise<void> {
-		if (!textEditor?.diffInformation) {
-=======
 	private async _updateTextEditorBlameInformation(textEditor: TextEditor | undefined): Promise<void> {
 		if (!textEditor?.diffInformation || textEditor !== window.activeTextEditor) {
->>>>>>> 1aa83151
 			return;
 		}
 
@@ -427,14 +422,6 @@
 			return;
 		}
 
-<<<<<<< HEAD
-		// Only support resources with `file` and `git` schemes
-		if (textEditor.document.uri.scheme !== 'file' && !isGitUri(textEditor.document.uri)) {
-			textEditor.setDecorations(this._decorationType, []);
-			return;
-		}
-
-=======
 		// Clear decorations for the other editors
 		for (const editor of window.visibleTextEditors) {
 			if (editor === textEditor) {
@@ -444,8 +431,13 @@
 			editor.setDecorations(this._decorationType, []);
 		}
 
+		// Only support resources with `file` and `git` schemes
+		if (textEditor.document.uri.scheme !== 'file' && !isGitUri(textEditor.document.uri)) {
+			textEditor.setDecorations(this._decorationType, []);
+			return;
+		}
+
 		// Get blame information
->>>>>>> 1aa83151
 		const blameInformation = this._controller.textEditorBlameInformation.get(textEditor);
 		if (!blameInformation) {
 			textEditor.setDecorations(this._decorationType, []);
