/*---------------------------------------------------------------------------------------------
 *  Copyright (c) Microsoft Corporation. All rights reserved.
 *  Licensed under the MIT License. See License.txt in the project root for license information.
 *--------------------------------------------------------------------------------------------*/

import { Event } from 'vs/base/common/event';
import * as platform from 'vs/base/common/platform';
import * as performance from 'vs/base/common/performance';
import { URI } from 'vs/base/common/uri';
import { createURITransformer } from 'vs/workbench/api/node/uriTransformer';
import { IRemoteAgentEnvironmentDTO, IGetEnvironmentDataArguments, IScanExtensionsArguments, IScanSingleExtensionArguments, IGetExtensionHostExitInfoArguments } from 'vs/workbench/services/remote/common/remoteAgentEnvironmentChannel';
import * as nls from 'vs/nls';
import { FileAccess, Schemas } from 'vs/base/common/network';
import { IServerEnvironmentService } from 'vs/server/node/serverEnvironmentService';
import { ILog, Translations, ExtensionScanner, ExtensionScannerInput, IExtensionResolver, IExtensionReference, IExtensionScannerHost } from 'vs/workbench/services/extensions/common/extensionPoints';
import { IServerChannel } from 'vs/base/parts/ipc/common/ipc';
import { ExtensionIdentifier, IExtensionDescription } from 'vs/platform/extensions/common/extensions';
import { transformOutgoingURIs } from 'vs/base/common/uriIpc';
import { ILogService } from 'vs/platform/log/common/log';
import { getNLSConfiguration, InternalNLSConfiguration } from 'vs/server/node/remoteLanguagePacks';
import { ContextKeyExpr, ContextKeyDefinedExpr, ContextKeyNotExpr, ContextKeyEqualsExpr, ContextKeyNotEqualsExpr, ContextKeyRegexExpr, IContextKeyExprMapper, ContextKeyExpression, ContextKeyInExpr, ContextKeyGreaterExpr, ContextKeyGreaterEqualsExpr, ContextKeySmallerExpr, ContextKeySmallerEqualsExpr } from 'vs/platform/contextkey/common/contextkey';
import { listProcesses } from 'vs/base/node/ps';
import { getMachineInfo, collectWorkspaceStats } from 'vs/platform/diagnostics/node/diagnosticsService';
import { IDiagnosticInfoOptions, IDiagnosticInfo } from 'vs/platform/diagnostics/common/diagnostics';
import { basename, isAbsolute, join, normalize } from 'vs/base/common/path';
import { ProcessItem } from 'vs/base/common/processes';
import { IBuiltInExtension } from 'vs/base/common/product';
import { IExtensionManagementCLIService, IExtensionManagementService, InstallOptions } from 'vs/platform/extensionManagement/common/extensionManagement';
import { cwd } from 'vs/base/common/process';
import * as pfs from 'vs/base/node/pfs';
import { IProductService } from 'vs/platform/product/common/productService';
import { ServerConnectionToken, ServerConnectionTokenType } from 'vs/server/node/serverConnectionToken';
import { IExtensionHostStatusService } from 'vs/server/node/extensionHostStatusService';

let _SystemExtensionsRoot: string | null = null;
function getSystemExtensionsRoot(): string {
	if (!_SystemExtensionsRoot) {
		_SystemExtensionsRoot = normalize(join(FileAccess.asFileUri('', require).fsPath, '..', 'extensions'));
	}
	return _SystemExtensionsRoot;
}
let _ExtraDevSystemExtensionsRoot: string | null = null;
function getExtraDevSystemExtensionsRoot(): string {
	if (!_ExtraDevSystemExtensionsRoot) {
		_ExtraDevSystemExtensionsRoot = normalize(join(FileAccess.asFileUri('', require).fsPath, '..', '.build', 'builtInExtensions'));
	}
	return _ExtraDevSystemExtensionsRoot;
}

export class RemoteAgentEnvironmentChannel implements IServerChannel {

	private static _namePool = 1;
	private readonly _logger: ILog;
	private readonly _extensionScannerHost: IExtensionScannerHost;

	private readonly whenExtensionsReady: Promise<void>;

	constructor(
		private readonly _connectionToken: ServerConnectionToken,
		private readonly environmentService: IServerEnvironmentService,
		extensionManagementCLIService: IExtensionManagementCLIService,
		private readonly _extensionManagementService: IExtensionManagementService,
		private readonly logService: ILogService,
		private readonly productService: IProductService,
<<<<<<< HEAD
		private readonly extensionHostStatusService: IExtensionHostStatusService,
=======
>>>>>>> c330cd9a
	) {
		this._logger = new class implements ILog {
			public error(source: string, message: string): void {
				logService.error(source, message);
			}
			public warn(source: string, message: string): void {
				logService.warn(source, message);
			}
			public info(source: string, message: string): void {
				logService.info(source, message);
			}
		};
		this._extensionScannerHost = {
			log: this._logger,
			readFile: (filename) => pfs.Promises.readFile(filename, 'utf8'),
			existsFile: (filename) => pfs.SymlinkSupport.existsFile(filename),
			readDirsInDir: (dirPath) => pfs.Promises.readDirsInDir(dirPath),
		};

		if (environmentService.args['install-builtin-extension']) {
			const installOptions: InstallOptions = { isMachineScoped: !!environmentService.args['do-not-sync'], installPreReleaseVersion: !!environmentService.args['pre-release'] };
			this.whenExtensionsReady = extensionManagementCLIService.installExtensions([], environmentService.args['install-builtin-extension'], installOptions, !!environmentService.args['force'])
				.then(null, error => {
					logService.error(error);
				});
		} else {
			this.whenExtensionsReady = Promise.resolve();
		}

		const extensionsToInstall = environmentService.args['install-extension'];
		if (extensionsToInstall) {
			const idsOrVSIX = extensionsToInstall.map(input => /\.vsix$/i.test(input) ? URI.file(isAbsolute(input) ? input : join(cwd(), input)) : input);
			this.whenExtensionsReady
				.then(() => extensionManagementCLIService.installExtensions(idsOrVSIX, [], { isMachineScoped: !!environmentService.args['do-not-sync'], installPreReleaseVersion: !!environmentService.args['pre-release'] }, !!environmentService.args['force']))
				.then(null, error => {
					logService.error(error);
				});
		}
	}

	async call(_: any, command: string, arg?: any): Promise<any> {
		switch (command) {

			case 'getEnvironmentData': {
				const args = <IGetEnvironmentDataArguments>arg;
				const uriTransformer = createURITransformer(args.remoteAuthority);

				let environmentData = await this._getEnvironmentData();
				environmentData = transformOutgoingURIs(environmentData, uriTransformer);

				return environmentData;
			}

			case 'getExtensionHostExitInfo': {
				const args = <IGetExtensionHostExitInfoArguments>arg;
				return this.extensionHostStatusService.getExitInfo(args.reconnectionToken);
			}

			case 'whenExtensionsReady': {
				await this.whenExtensionsReady;
				return;
			}

			case 'scanExtensions': {
				await this.whenExtensionsReady;
				const args = <IScanExtensionsArguments>arg;
				const language = args.language;
				this.logService.trace(`Scanning extensions using UI language: ${language}`);
				const uriTransformer = createURITransformer(args.remoteAuthority);

				const extensionDevelopmentLocations = args.extensionDevelopmentPath && args.extensionDevelopmentPath.map(url => URI.revive(uriTransformer.transformIncoming(url)));
				const extensionDevelopmentPath = extensionDevelopmentLocations ? extensionDevelopmentLocations.filter(url => url.scheme === Schemas.file).map(url => url.fsPath) : undefined;

				let extensions = await this._scanExtensions(language, extensionDevelopmentPath);
				extensions = transformOutgoingURIs(extensions, uriTransformer);

				this.logService.trace('Scanned Extensions', extensions);
				RemoteAgentEnvironmentChannel._massageWhenConditions(extensions);

				return extensions;
			}

			case 'scanSingleExtension': {
				await this.whenExtensionsReady;
				const args = <IScanSingleExtensionArguments>arg;
				const language = args.language;
				const isBuiltin = args.isBuiltin;
				const uriTransformer = createURITransformer(args.remoteAuthority);
				const extensionLocation = URI.revive(uriTransformer.transformIncoming(args.extensionLocation));
				const extensionPath = extensionLocation.scheme === Schemas.file ? extensionLocation.fsPath : null;

				if (!extensionPath) {
					return null;
				}

				const translations = await this._getTranslations(language);
				let extension = await this._scanSingleExtension(extensionPath, isBuiltin, language, translations);

				if (!extension) {
					return null;
				}

				extension = transformOutgoingURIs(extension, uriTransformer);

				RemoteAgentEnvironmentChannel._massageWhenConditions([extension]);

				return extension;
			}

			case 'getDiagnosticInfo': {
				const options = <IDiagnosticInfoOptions>arg;
				const diagnosticInfo: IDiagnosticInfo = {
					machineInfo: getMachineInfo()
				};

				const processesPromise: Promise<ProcessItem | void> = options.includeProcesses ? listProcesses(process.pid) : Promise.resolve();

				let workspaceMetadataPromises: Promise<void>[] = [];
				const workspaceMetadata: { [key: string]: any } = {};
				if (options.folders) {
					// only incoming paths are transformed, so remote authority is unneeded.
					const uriTransformer = createURITransformer('');
					const folderPaths = options.folders
						.map(folder => URI.revive(uriTransformer.transformIncoming(folder)))
						.filter(uri => uri.scheme === 'file');

					workspaceMetadataPromises = folderPaths.map(folder => {
						return collectWorkspaceStats(folder.fsPath, ['node_modules', '.git'])
							.then(stats => {
								workspaceMetadata[basename(folder.fsPath)] = stats;
							});
					});
				}

				return Promise.all([processesPromise, ...workspaceMetadataPromises]).then(([processes, _]) => {
					diagnosticInfo.processes = processes || undefined;
					diagnosticInfo.workspaceMetadata = options.folders ? workspaceMetadata : undefined;
					return diagnosticInfo;
				});
			}
		}

		throw new Error(`IPC Command ${command} not found`);
	}

	listen(_: any, event: string, arg: any): Event<any> {
		throw new Error('Not supported');
	}

	private static _massageWhenConditions(extensions: IExtensionDescription[]): void {
		// Massage "when" conditions which mention `resourceScheme`

		interface WhenUser { when?: string }

		interface LocWhenUser { [loc: string]: WhenUser[] }

		const _mapResourceSchemeValue = (value: string, isRegex: boolean): string => {
			// console.log(`_mapResourceSchemeValue: ${value}, ${isRegex}`);
			return value.replace(/file/g, 'vscode-remote');
		};

		const _mapResourceRegExpValue = (value: RegExp): RegExp => {
			let flags = '';
			flags += value.global ? 'g' : '';
			flags += value.ignoreCase ? 'i' : '';
			flags += value.multiline ? 'm' : '';
			return new RegExp(_mapResourceSchemeValue(value.source, true), flags);
		};

		const _exprKeyMapper = new class implements IContextKeyExprMapper {
			mapDefined(key: string): ContextKeyExpression {
				return ContextKeyDefinedExpr.create(key);
			}
			mapNot(key: string): ContextKeyExpression {
				return ContextKeyNotExpr.create(key);
			}
			mapEquals(key: string, value: any): ContextKeyExpression {
				if (key === 'resourceScheme' && typeof value === 'string') {
					return ContextKeyEqualsExpr.create(key, _mapResourceSchemeValue(value, false));
				} else {
					return ContextKeyEqualsExpr.create(key, value);
				}
			}
			mapNotEquals(key: string, value: any): ContextKeyExpression {
				if (key === 'resourceScheme' && typeof value === 'string') {
					return ContextKeyNotEqualsExpr.create(key, _mapResourceSchemeValue(value, false));
				} else {
					return ContextKeyNotEqualsExpr.create(key, value);
				}
			}
			mapGreater(key: string, value: any): ContextKeyExpression {
				return ContextKeyGreaterExpr.create(key, value);
			}
			mapGreaterEquals(key: string, value: any): ContextKeyExpression {
				return ContextKeyGreaterEqualsExpr.create(key, value);
			}
			mapSmaller(key: string, value: any): ContextKeyExpression {
				return ContextKeySmallerExpr.create(key, value);
			}
			mapSmallerEquals(key: string, value: any): ContextKeyExpression {
				return ContextKeySmallerEqualsExpr.create(key, value);
			}
			mapRegex(key: string, regexp: RegExp | null): ContextKeyRegexExpr {
				if (key === 'resourceScheme' && regexp) {
					return ContextKeyRegexExpr.create(key, _mapResourceRegExpValue(regexp));
				} else {
					return ContextKeyRegexExpr.create(key, regexp);
				}
			}
			mapIn(key: string, valueKey: string): ContextKeyInExpr {
				return ContextKeyInExpr.create(key, valueKey);
			}
		};

		const _massageWhenUser = (element: WhenUser) => {
			if (!element || !element.when || !/resourceScheme/.test(element.when)) {
				return;
			}

			const expr = ContextKeyExpr.deserialize(element.when);
			if (!expr) {
				return;
			}

			const massaged = expr.map(_exprKeyMapper);
			element.when = massaged.serialize();
		};

		const _massageWhenUserArr = (elements: WhenUser[] | WhenUser) => {
			if (Array.isArray(elements)) {
				for (let element of elements) {
					_massageWhenUser(element);
				}
			} else {
				_massageWhenUser(elements);
			}
		};

		const _massageLocWhenUser = (target: LocWhenUser) => {
			for (let loc in target) {
				_massageWhenUserArr(target[loc]);
			}
		};

		extensions.forEach((extension) => {
			if (extension.contributes) {
				if (extension.contributes.menus) {
					_massageLocWhenUser(<LocWhenUser>extension.contributes.menus);
				}
				if (extension.contributes.keybindings) {
					_massageWhenUserArr(<WhenUser | WhenUser[]>extension.contributes.keybindings);
				}
				if (extension.contributes.views) {
					_massageLocWhenUser(<LocWhenUser>extension.contributes.views);
				}
			}
		});
	}

	private async _getEnvironmentData(): Promise<IRemoteAgentEnvironmentDTO> {
		return {
			pid: process.pid,
			connectionToken: (this._connectionToken.type !== ServerConnectionTokenType.None ? this._connectionToken.value : ''),
			appRoot: URI.file(this.environmentService.appRoot),
			settingsPath: this.environmentService.machineSettingsResource,
			logsPath: URI.file(this.environmentService.logsPath),
			extensionsPath: URI.file(this.environmentService.extensionsPath!),
			extensionHostLogsPath: URI.file(join(this.environmentService.logsPath, `exthost${RemoteAgentEnvironmentChannel._namePool++}`)),
			globalStorageHome: this.environmentService.globalStorageHome,
			workspaceStorageHome: this.environmentService.workspaceStorageHome,
			localHistoryHome: this.environmentService.localHistoryHome,
			userHome: this.environmentService.userHome,
			os: platform.OS,
			arch: process.arch,
			marks: performance.getMarks(),
			useHostProxy: !!this.environmentService.args['use-host-proxy']
		};
	}

	private async _getTranslations(language: string): Promise<Translations> {
		const config = await getNLSConfiguration(language, this.environmentService.userDataPath);
		if (InternalNLSConfiguration.is(config)) {
			try {
				const content = await pfs.Promises.readFile(config._translationsConfigFile, 'utf8');
				return JSON.parse(content);
			} catch (err) {
				return Object.create(null);
			}
		} else {
			return Object.create(null);
		}
	}

	private async _scanExtensions(language: string, extensionDevelopmentPath?: string[]): Promise<IExtensionDescription[]> {
		// Ensure that the language packs are available
		const translations = await this._getTranslations(language);

		const [builtinExtensions, installedExtensions, developedExtensions] = await Promise.all([
			this._scanBuiltinExtensions(language, translations),
			this._scanInstalledExtensions(language, translations),
			this._scanDevelopedExtensions(language, translations, extensionDevelopmentPath)
		]);

		let result = new Map<string, IExtensionDescription>();

		builtinExtensions.forEach((builtinExtension) => {
			if (!builtinExtension) {
				return;
			}
			result.set(ExtensionIdentifier.toKey(builtinExtension.identifier), builtinExtension);
		});

		installedExtensions.forEach((installedExtension) => {
			if (!installedExtension) {
				return;
			}
			if (result.has(ExtensionIdentifier.toKey(installedExtension.identifier))) {
				console.warn(nls.localize('overwritingExtension', "Overwriting extension {0} with {1}.", result.get(ExtensionIdentifier.toKey(installedExtension.identifier))!.extensionLocation.fsPath, installedExtension.extensionLocation.fsPath));
			}
			result.set(ExtensionIdentifier.toKey(installedExtension.identifier), installedExtension);
		});

		developedExtensions.forEach((developedExtension) => {
			if (!developedExtension) {
				return;
			}
			result.set(ExtensionIdentifier.toKey(developedExtension.identifier), developedExtension);
		});

		const r: IExtensionDescription[] = [];
		result.forEach((v) => r.push(v));
		return r;
	}

	private async _scanDevelopedExtensions(language: string, translations: Translations, extensionDevelopmentPaths?: string[]): Promise<IExtensionDescription[]> {
		if (extensionDevelopmentPaths) {
			const targetPlatform = await this._extensionManagementService.getTargetPlatform();
			const extDescsP = extensionDevelopmentPaths.map(extDevPath => {
				return ExtensionScanner.scanOneOrMultipleExtensions(
					new ExtensionScannerInput(
						this.productService.version,
						this.productService.date,
						this.productService.commit,
						language,
						true, // dev mode
						extDevPath,
						false, // isBuiltin
						true, // isUnderDevelopment
						targetPlatform,
						translations // translations
					),
					this._extensionScannerHost
				);
			});

			const extDescArrays = await Promise.all(extDescsP);
			let extDesc: IExtensionDescription[] = [];
			for (let eds of extDescArrays) {
				extDesc = extDesc.concat(eds);
			}
			return extDesc;
		}
		return [];
	}

	private async _scanBuiltinExtensions(language: string, translations: Translations): Promise<IExtensionDescription[]> {
		const version = this.productService.version;
		const commit = this.productService.commit;
		const date = this.productService.date;
		const devMode = !!process.env['VSCODE_DEV'];
		const targetPlatform = await this._extensionManagementService.getTargetPlatform();

		const input = new ExtensionScannerInput(version, date, commit, language, devMode, getSystemExtensionsRoot(), true, false, targetPlatform, translations);
		const builtinExtensions = ExtensionScanner.scanExtensions(input, this._extensionScannerHost);
		let finalBuiltinExtensions: Promise<IExtensionDescription[]> = builtinExtensions;

		if (devMode) {

			class ExtraBuiltInExtensionResolver implements IExtensionResolver {
				constructor(private builtInExtensions: IBuiltInExtension[]) { }
				resolveExtensions(): Promise<IExtensionReference[]> {
					return Promise.resolve(this.builtInExtensions.map((ext) => {
						return { name: ext.name, path: join(getExtraDevSystemExtensionsRoot(), ext.name) };
					}));
				}
			}

			const builtInExtensions = Promise.resolve(this.productService.builtInExtensions || []);

			const input = new ExtensionScannerInput(version, date, commit, language, devMode, getExtraDevSystemExtensionsRoot(), true, false, targetPlatform, {});
			const extraBuiltinExtensions = builtInExtensions
				.then((builtInExtensions) => new ExtraBuiltInExtensionResolver(builtInExtensions))
				.then(resolver => ExtensionScanner.scanExtensions(input, this._extensionScannerHost, resolver));

			finalBuiltinExtensions = ExtensionScanner.mergeBuiltinExtensions(builtinExtensions, extraBuiltinExtensions);
		}

		return finalBuiltinExtensions;
	}

	private async _scanInstalledExtensions(language: string, translations: Translations): Promise<IExtensionDescription[]> {
		const targetPlatform = await this._extensionManagementService.getTargetPlatform();
		const devMode = !!process.env['VSCODE_DEV'];
		const input = new ExtensionScannerInput(
			this.productService.version,
			this.productService.date,
			this.productService.commit,
			language,
			devMode,
			this.environmentService.extensionsPath!,
			false, // isBuiltin
			false, // isUnderDevelopment
			targetPlatform,
			translations
		);

		return ExtensionScanner.scanExtensions(input, this._extensionScannerHost);
	}

	private async _scanSingleExtension(extensionPath: string, isBuiltin: boolean, language: string, translations: Translations): Promise<IExtensionDescription | null> {
		const targetPlatform = await this._extensionManagementService.getTargetPlatform();
		const devMode = !!process.env['VSCODE_DEV'];
		const input = new ExtensionScannerInput(
			this.productService.version,
			this.productService.date,
			this.productService.commit,
			language,
			devMode,
			extensionPath,
			isBuiltin,
			false, // isUnderDevelopment
			targetPlatform,
			translations
		);
		return ExtensionScanner.scanSingleExtension(input, this._extensionScannerHost);
	}
}<|MERGE_RESOLUTION|>--- conflicted
+++ resolved
@@ -62,10 +62,7 @@
 		private readonly _extensionManagementService: IExtensionManagementService,
 		private readonly logService: ILogService,
 		private readonly productService: IProductService,
-<<<<<<< HEAD
 		private readonly extensionHostStatusService: IExtensionHostStatusService,
-=======
->>>>>>> c330cd9a
 	) {
 		this._logger = new class implements ILog {
 			public error(source: string, message: string): void {
