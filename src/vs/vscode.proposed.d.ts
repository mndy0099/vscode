/*---------------------------------------------------------------------------------------------
 *  Copyright (c) Microsoft Corporation. All rights reserved.
 *  Licensed under the MIT License. See License.txt in the project root for license information.
 *--------------------------------------------------------------------------------------------*/

/**
 * This is the place for API experiments and proposals.
 * These API are NOT stable and subject to change. They are only available in the Insiders
 * distribution and CANNOT be used in published extensions.
 *
 * To test these API in local environment:
 * - Use Insiders release of VS Code.
 * - Add `"enableProposedApi": true` to your package.json.
 * - Copy this file to your project.
 */

declare module 'vscode' {

	//#region Joh - vscode.open

	export namespace env {

		/**
		 * Opens an *external* item, e.g. a http(s) or mailto-link, using the
		 * default application.
		 *
		 * *Note* that [`showTextDocument`](#window.showTextDocument) is the right
		 * way to open a text document inside the editor, not this function.
		 *
		 * @param target The uri that should be opened.
		 * @returns A promise indicating if open was successful.
		 */
		export function open(target: Uri): Thenable<boolean>;
	}

	//#endregion

	//#region Joh - selection range provider

	export class SelectionRangeKind {

		/**
		 * Empty Kind.
		 */
		static readonly Empty: SelectionRangeKind;

		/**
		 * The statment kind, its value is `statement`, possible extensions can be
		 * `statement.if` etc
		 */
		static readonly Statement: SelectionRangeKind;

		/**
		 * The declaration kind, its value is `declaration`, possible extensions can be
		 * `declaration.function`, `declaration.class` etc.
		 */
		static readonly Declaration: SelectionRangeKind;

		readonly value: string;

		private constructor(value: string);

		append(value: string): SelectionRangeKind;
	}

	export class SelectionRange {
		kind: SelectionRangeKind;
		range: Range;
		constructor(range: Range, kind: SelectionRangeKind);
	}

	export interface SelectionRangeProvider {
		/**
		 * Provide selection ranges starting at a given position. The first range must [contain](#Range.contains)
		 * position and subsequent ranges must contain the previous range.
		 */
		provideSelectionRanges(document: TextDocument, position: Position, token: CancellationToken): ProviderResult<SelectionRange[]>;
	}

	export namespace languages {
		export function registerSelectionRangeProvider(selector: DocumentSelector, provider: SelectionRangeProvider): Disposable;
	}

	//#endregion

	//#region Joh - read/write in chunks

	export interface FileSystemProvider {
		open?(resource: Uri): number | Thenable<number>;
		close?(fd: number): void | Thenable<void>;
		read?(fd: number, pos: number, data: Uint8Array, offset: number, length: number): number | Thenable<number>;
		write?(fd: number, pos: number, data: Uint8Array, offset: number, length: number): number | Thenable<number>;
	}

	//#endregion

	//#region Rob: search provider

	/**
	 * The parameters of a query for text search.
	 */
	export interface TextSearchQuery {
		/**
		 * The text pattern to search for.
		 */
		pattern: string;

		/**
		 * Whether or not `pattern` should match multiple lines of text.
		 */
		isMultiline?: boolean;

		/**
		 * Whether or not `pattern` should be interpreted as a regular expression.
		 */
		isRegExp?: boolean;

		/**
		 * Whether or not the search should be case-sensitive.
		 */
		isCaseSensitive?: boolean;

		/**
		 * Whether or not to search for whole word matches only.
		 */
		isWordMatch?: boolean;
	}

	/**
	 * A file glob pattern to match file paths against.
	 * TODO@roblou - merge this with the GlobPattern docs/definition in vscode.d.ts.
	 * @see [GlobPattern](#GlobPattern)
	 */
	export type GlobString = string;

	/**
	 * Options common to file and text search
	 */
	export interface SearchOptions {
		/**
		 * The root folder to search within.
		 */
		folder: Uri;

		/**
		 * Files that match an `includes` glob pattern should be included in the search.
		 */
		includes: GlobString[];

		/**
		 * Files that match an `excludes` glob pattern should be excluded from the search.
		 */
		excludes: GlobString[];

		/**
		 * Whether external files that exclude files, like .gitignore, should be respected.
		 * See the vscode setting `"search.useIgnoreFiles"`.
		 */
		useIgnoreFiles: boolean;

		/**
		 * Whether symlinks should be followed while searching.
		 * See the vscode setting `"search.followSymlinks"`.
		 */
		followSymlinks: boolean;

		/**
		 * Whether global files that exclude files, like .gitignore, should be respected.
		 * See the vscode setting `"search.useGlobalIgnoreFiles"`.
		 */
		useGlobalIgnoreFiles: boolean;

	}

	/**
	 * Options to specify the size of the result text preview.
	 * These options don't affect the size of the match itself, just the amount of preview text.
	 */
	export interface TextSearchPreviewOptions {
		/**
		 * The maximum number of lines in the preview.
		 * Only search providers that support multiline search will ever return more than one line in the match.
		 */
		matchLines: number;

		/**
		 * The maximum number of characters included per line.
		 */
		charsPerLine: number;
	}

	/**
	 * Options that apply to text search.
	 */
	export interface TextSearchOptions extends SearchOptions {
		/**
		 * The maximum number of results to be returned.
		 */
		maxResults: number;

		/**
		 * Options to specify the size of the result text preview.
		 */
		previewOptions?: TextSearchPreviewOptions;

		/**
		 * Exclude files larger than `maxFileSize` in bytes.
		 */
		maxFileSize?: number;

		/**
		 * Interpret files using this encoding.
		 * See the vscode setting `"files.encoding"`
		 */
		encoding?: string;

		/**
		 * Number of lines of context to include before each match.
		 */
		beforeContext?: number;

		/**
		 * Number of lines of context to include after each match.
		 */
		afterContext?: number;
	}

	/**
	 * Information collected when text search is complete.
	 */
	export interface TextSearchComplete {
		/**
		 * Whether the search hit the limit on the maximum number of search results.
		 * `maxResults` on [`TextSearchOptions`](#TextSearchOptions) specifies the max number of results.
		 * - If exactly that number of matches exist, this should be false.
		 * - If `maxResults` matches are returned and more exist, this should be true.
		 * - If search hits an internal limit which is less than `maxResults`, this should be true.
		 */
		limitHit?: boolean;
	}

	/**
	 * The parameters of a query for file search.
	 */
	export interface FileSearchQuery {
		/**
		 * The search pattern to match against file paths.
		 */
		pattern: string;
	}

	/**
	 * Options that apply to file search.
	 */
	export interface FileSearchOptions extends SearchOptions {
		/**
		 * The maximum number of results to be returned.
		 */
		maxResults?: number;

		/**
		 * A CancellationToken that represents the session for this search query. If the provider chooses to, this object can be used as the key for a cache,
		 * and searches with the same session object can search the same cache. When the token is cancelled, the session is complete and the cache can be cleared.
		 */
		session?: CancellationToken;
	}

	/**
	 * Options that apply to requesting the file index.
	 */
	export interface FileIndexOptions extends SearchOptions { }

	/**
	 * A preview of the text result.
	 */
	export interface TextSearchMatchPreview {
		/**
		 * The matching lines of text, or a portion of the matching line that contains the match.
		 */
		text: string;

		/**
		 * The Range within `text` corresponding to the text of the match.
		 * The number of matches must match the TextSearchMatch's range property.
		 */
		matches: Range | Range[];
	}

	/**
	 * A match from a text search
	 */
	export interface TextSearchMatch {
		/**
		 * The uri for the matching document.
		 */
		uri: Uri;

		/**
		 * The range of the match within the document, or multiple ranges for multiple matches.
		 */
		ranges: Range | Range[];

		/**
		 * A preview of the text match.
		 */
		preview: TextSearchMatchPreview;
	}

	/**
	 * A line of context surrounding a TextSearchMatch.
	 */
	export interface TextSearchContext {
		/**
		 * The uri for the matching document.
		 */
		uri: Uri;

		/**
		 * One line of text.
		 * previewOptions.charsPerLine applies to this
		 */
		text: string;

		/**
		 * The line number of this line of context.
		 */
		lineNumber: number;
	}

	export type TextSearchResult = TextSearchMatch | TextSearchContext;

	/**
	 * A FileIndexProvider provides a list of files in the given folder. VS Code will filter that list for searching with quickopen or from other extensions.
	 *
	 * A FileIndexProvider is the simpler of two ways to implement file search in VS Code. Use a FileIndexProvider if you are able to provide a listing of all files
	 * in a folder, and want VS Code to filter them according to the user's search query.
	 *
	 * The FileIndexProvider will be invoked once when quickopen is opened, and VS Code will filter the returned list. It will also be invoked when
	 * `workspace.findFiles` is called.
	 *
	 * If a [`FileSearchProvider`](#FileSearchProvider) is registered for the scheme, that provider will be used instead.
	 */
	export interface FileIndexProvider {
		/**
		 * Provide the set of files in the folder.
		 * @param options A set of options to consider while searching.
		 * @param token A cancellation token.
		 */
		provideFileIndex(options: FileIndexOptions, token: CancellationToken): ProviderResult<Uri[]>;
	}

	/**
	 * A FileSearchProvider provides search results for files in the given folder that match a query string. It can be invoked by quickopen or other extensions.
	 *
	 * A FileSearchProvider is the more powerful of two ways to implement file search in VS Code. Use a FileSearchProvider if you wish to search within a folder for
	 * all files that match the user's query.
	 *
	 * The FileSearchProvider will be invoked on every keypress in quickopen. When `workspace.findFiles` is called, it will be invoked with an empty query string,
	 * and in that case, every file in the folder should be returned.
	 *
	 * @see [FileIndexProvider](#FileIndexProvider)
	 */
	export interface FileSearchProvider {
		/**
		 * Provide the set of files that match a certain file path pattern.
		 * @param query The parameters for this query.
		 * @param options A set of options to consider while searching files.
		 * @param progress A progress callback that must be invoked for all results.
		 * @param token A cancellation token.
		 */
		provideFileSearchResults(query: FileSearchQuery, options: FileSearchOptions, token: CancellationToken): ProviderResult<Uri[]>;
	}

	/**
	 * A TextSearchProvider provides search results for text results inside files in the workspace.
	 */
	export interface TextSearchProvider {
		/**
		 * Provide results that match the given text pattern.
		 * @param query The parameters for this query.
		 * @param options A set of options to consider while searching.
		 * @param progress A progress callback that must be invoked for all results.
		 * @param token A cancellation token.
		 */
		provideTextSearchResults(query: TextSearchQuery, options: TextSearchOptions, progress: Progress<TextSearchResult>, token: CancellationToken): ProviderResult<TextSearchComplete>;
	}

	/**
	 * Options that can be set on a findTextInFiles search.
	 */
	export interface FindTextInFilesOptions {
		/**
		 * A [glob pattern](#GlobPattern) that defines the files to search for. The glob pattern
		 * will be matched against the file paths of files relative to their workspace. Use a [relative pattern](#RelativePattern)
		 * to restrict the search results to a [workspace folder](#WorkspaceFolder).
		 */
		include?: GlobPattern;

		/**
		 * A [glob pattern](#GlobPattern) that defines files and folders to exclude. The glob pattern
		 * will be matched against the file paths of resulting matches relative to their workspace. When `undefined` only default excludes will
		 * apply, when `null` no excludes will apply.
		 */
		exclude?: GlobPattern | null;

		/**
		 * The maximum number of results to search for
		 */
		maxResults?: number;

		/**
		 * Whether external files that exclude files, like .gitignore, should be respected.
		 * See the vscode setting `"search.useIgnoreFiles"`.
		 */
		useIgnoreFiles?: boolean;

		/**
		 * Whether global files that exclude files, like .gitignore, should be respected.
		 * See the vscode setting `"search.useGlobalIgnoreFiles"`.
		 */
		useGlobalIgnoreFiles?: boolean;

		/**
		 * Whether symlinks should be followed while searching.
		 * See the vscode setting `"search.followSymlinks"`.
		 */
		followSymlinks?: boolean;

		/**
		 * Interpret files using this encoding.
		 * See the vscode setting `"files.encoding"`
		 */
		encoding?: string;

		/**
		 * Options to specify the size of the result text preview.
		 */
		previewOptions?: TextSearchPreviewOptions;

		/**
		 * Number of lines of context to include before each match.
		 */
		beforeContext?: number;

		/**
		 * Number of lines of context to include after each match.
		 */
		afterContext?: number;
	}

	export namespace workspace {
		/**
		 * DEPRECATED
		 */
		export function registerSearchProvider(): Disposable;

		/**
		 * Register a file index provider.
		 *
		 * Only one provider can be registered per scheme.
		 *
		 * @param scheme The provider will be invoked for workspace folders that have this file scheme.
		 * @param provider The provider.
		 * @return A [disposable](#Disposable) that unregisters this provider when being disposed.
		 */
		export function registerFileIndexProvider(scheme: string, provider: FileIndexProvider): Disposable;

		/**
		 * Register a search provider.
		 *
		 * Only one provider can be registered per scheme.
		 *
		 * @param scheme The provider will be invoked for workspace folders that have this file scheme.
		 * @param provider The provider.
		 * @return A [disposable](#Disposable) that unregisters this provider when being disposed.
		 */
		export function registerFileSearchProvider(scheme: string, provider: FileSearchProvider): Disposable;

		/**
		 * Register a text search provider.
		 *
		 * Only one provider can be registered per scheme.
		 *
		 * @param scheme The provider will be invoked for workspace folders that have this file scheme.
		 * @param provider The provider.
		 * @return A [disposable](#Disposable) that unregisters this provider when being disposed.
		 */
		export function registerTextSearchProvider(scheme: string, provider: TextSearchProvider): Disposable;

		/**
		 * Search text in files across all [workspace folders](#workspace.workspaceFolders) in the workspace.
		 * @param query The query parameters for the search - the search string, whether it's case-sensitive, or a regex, or matches whole words.
		 * @param callback A callback, called for each result
		 * @param token A token that can be used to signal cancellation to the underlying search engine.
		 * @return A thenable that resolves when the search is complete.
		 */
		export function findTextInFiles(query: TextSearchQuery, callback: (result: TextSearchResult) => void, token?: CancellationToken): Thenable<TextSearchComplete>;

		/**
		 * Search text in files across all [workspace folders](#workspace.workspaceFolders) in the workspace.
		 * @param query The query parameters for the search - the search string, whether it's case-sensitive, or a regex, or matches whole words.
		 * @param options An optional set of query options. Include and exclude patterns, maxResults, etc.
		 * @param callback A callback, called for each result
		 * @param token A token that can be used to signal cancellation to the underlying search engine.
		 * @return A thenable that resolves when the search is complete.
		 */
		export function findTextInFiles(query: TextSearchQuery, options: FindTextInFilesOptions, callback: (result: TextSearchResult) => void, token?: CancellationToken): Thenable<TextSearchComplete>;
	}

	//#endregion

	//#region Joao: diff command

	/**
	 * The contiguous set of modified lines in a diff.
	 */
	export interface LineChange {
		readonly originalStartLineNumber: number;
		readonly originalEndLineNumber: number;
		readonly modifiedStartLineNumber: number;
		readonly modifiedEndLineNumber: number;
	}

	export namespace commands {

		/**
		 * Registers a diff information command that can be invoked via a keyboard shortcut,
		 * a menu item, an action, or directly.
		 *
		 * Diff information commands are different from ordinary [commands](#commands.registerCommand) as
		 * they only execute when there is an active diff editor when the command is called, and the diff
		 * information has been computed. Also, the command handler of an editor command has access to
		 * the diff information.
		 *
		 * @param command A unique identifier for the command.
		 * @param callback A command handler function with access to the [diff information](#LineChange).
		 * @param thisArg The `this` context used when invoking the handler function.
		 * @return Disposable which unregisters this command on disposal.
		 */
		export function registerDiffInformationCommand(command: string, callback: (diff: LineChange[], ...args: any[]) => any, thisArg?: any): Disposable;
	}

	//#endregion

	//#region Joh: decorations

	//todo@joh -> make class
	export interface DecorationData {
		letter?: string;
		title?: string;
		color?: ThemeColor;
		priority?: number;
		bubble?: boolean;
		source?: string; // hacky... we should remove it and use equality under the hood
	}

	export interface SourceControlResourceDecorations {
		source?: string;
		letter?: string;
		color?: ThemeColor;
	}

	export interface DecorationProvider {
		onDidChangeDecorations: Event<undefined | Uri | Uri[]>;
		provideDecoration(uri: Uri, token: CancellationToken): ProviderResult<DecorationData>;
	}

	export namespace window {
		export function registerDecorationProvider(provider: DecorationProvider): Disposable;
	}

	//#endregion

	//#region André: debug

	// deprecated

	export interface DebugConfigurationProvider {
		/**
		 * Deprecated, use DebugAdapterDescriptorFactory.provideDebugAdapter instead.
		 * @deprecated Use DebugAdapterDescriptorFactory.createDebugAdapterDescriptor instead
		 */
		debugAdapterExecutable?(folder: WorkspaceFolder | undefined, token?: CancellationToken): ProviderResult<DebugAdapterExecutable>;
	}

	//#endregion

	//#region Rob, Matt: logging

	/**
	 * The severity level of a log message
	 */
	export enum LogLevel {
		Trace = 1,
		Debug = 2,
		Info = 3,
		Warning = 4,
		Error = 5,
		Critical = 6,
		Off = 7
	}

	export namespace env {
		/**
		 * Current logging level.
		 */
		export const logLevel: LogLevel;

		/**
		 * An [event](#Event) that fires when the log level has changed.
		 */
		export const onDidChangeLogLevel: Event<LogLevel>;
	}

	//#endregion

	//#region Joao: SCM validation

	/**
	 * Represents the validation type of the Source Control input.
	 */
	export enum SourceControlInputBoxValidationType {

		/**
		 * Something not allowed by the rules of a language or other means.
		 */
		Error = 0,

		/**
		 * Something suspicious but allowed.
		 */
		Warning = 1,

		/**
		 * Something to inform about but not a problem.
		 */
		Information = 2
	}

	export interface SourceControlInputBoxValidation {

		/**
		 * The validation message to display.
		 */
		readonly message: string;

		/**
		 * The validation type.
		 */
		readonly type: SourceControlInputBoxValidationType;
	}

	/**
	 * Represents the input box in the Source Control viewlet.
	 */
	export interface SourceControlInputBox {

		/**
		 * A validation function for the input box. It's possible to change
		 * the validation provider simply by setting this property to a different function.
		 */
		validateInput?(value: string, cursorPosition: number): ProviderResult<SourceControlInputBoxValidation | undefined | null>;
	}

	//#endregion

	//#region Joao: SCM selected provider

	export interface SourceControl {

		/**
		 * Whether the source control is selected.
		 */
		readonly selected: boolean;

		/**
		 * An event signaling when the selection state changes.
		 */
		readonly onDidChangeSelection: Event<boolean>;
	}

	//#endregion

	//#region Joao: SCM Input Box

	/**
	 * Represents the input box in the Source Control viewlet.
	 */
	export interface SourceControlInputBox {

		/**
			* Controls whether the input box is visible (default is `true`).
			*/
		visible: boolean;
	}

	//#endregion

	//#region Comments
	/**
	 * Comments provider related APIs are still in early stages, they may be changed significantly during our API experiments.
	 */

	interface CommentInfo {
		/**
		 * All of the comment threads associated with the document.
		 */
		threads: CommentThread[];

		/**
		 * The ranges of the document which support commenting.
		 */
		commentingRanges?: Range[];

		/**
		 * If it's in draft mode or not
		 */
		inDraftMode?: boolean;
	}

	export enum CommentThreadCollapsibleState {
		/**
		 * Determines an item is collapsed
		 */
		Collapsed = 0,
		/**
		 * Determines an item is expanded
		 */
		Expanded = 1
	}

	/**
	 * A collection of comments representing a conversation at a particular range in a document.
	 */
	interface CommentThread {
		/**
		 * A unique identifier of the comment thread.
		 */
		threadId: string;

		/**
		 * The uri of the document the thread has been created on.
		 */
		resource: Uri;

		/**
		 * The range the comment thread is located within the document. The thread icon will be shown
		 * at the first line of the range.
		 */
		range: Range;

		/**
		 * The ordered comments of the thread.
		 */
		comments: Comment[];

		/**
		 * Whether the thread should be collapsed or expanded when opening the document. Defaults to Collapsed.
		 */
		collapsibleState?: CommentThreadCollapsibleState;
	}

	/**
	 * A comment is displayed within the editor or the Comments Panel, depending on how it is provided.
	 */
	interface Comment {
		/**
		 * The id of the comment
		 */
		commentId: string;

		/**
		 * The text of the comment
		 */
		body: MarkdownString;

		/**
		 * The display name of the user who created the comment
		 */
		userName: string;

		/**
		 * The icon path for the user who created the comment
		 */
		userIconPath?: Uri;


		/**
		 * @deprecated Use userIconPath instead. The avatar src of the user who created the comment
		 */
		gravatar?: string;

		/**
		 * Whether the current user has permission to edit the comment.
		 *
		 * This will be treated as false if the comment is provided by a `WorkspaceCommentProvider`, or
		 * if it is provided by a `DocumentCommentProvider` and  no `editComment` method is given.
		 */
		canEdit?: boolean;

		/**
		 * Whether the current user has permission to delete the comment.
		 *
		 * This will be treated as false if the comment is provided by a `WorkspaceCommentProvider`, or
		 * if it is provided by a `DocumentCommentProvider` and  no `deleteComment` method is given.
		 */
		canDelete?: boolean;

		/**
		 * The command to be executed if the comment is selected in the Comments Panel
		 */
		command?: Command;

		isDraft?: boolean;
	}

	export interface CommentThreadChangedEvent {
		/**
		 * Added comment threads.
		 */
		readonly added: CommentThread[];

		/**
		 * Removed comment threads.
		 */
		readonly removed: CommentThread[];

		/**
		 * Changed comment threads.
		 */
		readonly changed: CommentThread[];

		/**
		 * Changed draft mode
		 */
		readonly inDraftMode: boolean;
	}

	interface DocumentCommentProvider {
		/**
		 * Provide the commenting ranges and comment threads for the given document. The comments are displayed within the editor.
		 */
		provideDocumentComments(document: TextDocument, token: CancellationToken): Promise<CommentInfo>;

		/**
		 * Called when a user adds a new comment thread in the document at the specified range, with body text.
		 */
		createNewCommentThread(document: TextDocument, range: Range, text: string, token: CancellationToken): Promise<CommentThread>;

		/**
		 * Called when a user replies to a new comment thread in the document at the specified range, with body text.
		 */
		replyToCommentThread(document: TextDocument, range: Range, commentThread: CommentThread, text: string, token: CancellationToken): Promise<CommentThread>;

		/**
		 * Called when a user edits the comment body to the be new text.
		 */
		editComment?(document: TextDocument, comment: Comment, text: string, token: CancellationToken): Promise<void>;

		/**
		 * Called when a user deletes the comment.
		 */
		deleteComment?(document: TextDocument, comment: Comment, token: CancellationToken): Promise<void>;

		startDraft?(document: TextDocument, token: CancellationToken): Promise<void>;
		deleteDraft?(document: TextDocument, token: CancellationToken): Promise<void>;
		finishDraft?(document: TextDocument, token: CancellationToken): Promise<void>;

		startDraftLabel?: string;
		deleteDraftLabel?: string;
		finishDraftLabel?: string;

		/**
		 * Notify of updates to comment threads.
		 */
		onDidChangeCommentThreads: Event<CommentThreadChangedEvent>;
	}

	interface WorkspaceCommentProvider {
		/**
		 * Provide all comments for the workspace. Comments are shown within the comments panel. Selecting a comment
		 * from the panel runs the comment's command.
		 */
		provideWorkspaceComments(token: CancellationToken): Promise<CommentThread[]>;

		/**
		 * Notify of updates to comment threads.
		 */
		onDidChangeCommentThreads: Event<CommentThreadChangedEvent>;
	}

	namespace workspace {
		export function registerDocumentCommentProvider(provider: DocumentCommentProvider): Disposable;
		export function registerWorkspaceCommentProvider(provider: WorkspaceCommentProvider): Disposable;
	}
	//#endregion

	//#region Terminal

	export interface Terminal {
		/**
		 * Fires when the terminal's pty slave pseudo-device is written to. In other words, this
		 * provides access to the raw data stream from the process running within the terminal,
		 * including VT sequences.
		 */
		onDidWriteData: Event<string>;
	}

	/**
	 * Represents the dimensions of a terminal.
	 */
	export interface TerminalDimensions {
		/**
		 * The number of columns in the terminal.
		 */
		readonly columns: number;

		/**
		 * The number of rows in the terminal.
		 */
		readonly rows: number;
	}

	/**
	 * Represents a terminal without a process where all interaction and output in the terminal is
	 * controlled by an extension. This is similar to an output window but has the same VT sequence
	 * compatility as the regular terminal.
	 *
	 * Note that an instance of [Terminal](#Terminal) will be created when a TerminalRenderer is
	 * created with all its APIs available for use by extensions. When using the Terminal object
	 * of a TerminalRenderer it acts just like normal only the extension that created the
	 * TerminalRenderer essentially acts as a process. For example when an
	 * [Terminal.onDidWriteData](#Terminal.onDidWriteData) listener is registered, that will fire
	 * when [TerminalRenderer.write](#TerminalRenderer.write) is called. Similarly when
	 * [Terminal.sendText](#Terminal.sendText) is triggered that will fire the
	 * [TerminalRenderer.onDidAcceptInput](#TerminalRenderer.onDidAcceptInput) event.
	 *
	 * **Example:** Create a terminal renderer, show it and write hello world in red
	 * ```typescript
	 * const renderer = window.createTerminalRenderer('foo');
	 * renderer.terminal.then(t => t.show());
	 * renderer.write('\x1b[31mHello world\x1b[0m');
	 * ```
	 */
	export interface TerminalRenderer {
		/**
		 * The name of the terminal, this will appear in the terminal selector.
		 */
		name: string;

		/**
		 * The dimensions of the terminal, the rows and columns of the terminal can only be set to
		 * a value smaller than the maximum value, if this is undefined the terminal will auto fit
		 * to the maximum value [maximumDimensions](TerminalRenderer.maximumDimensions).
		 *
		 * **Example:** Override the dimensions of a TerminalRenderer to 20 columns and 10 rows
		 * ```typescript
		 * terminalRenderer.dimensions = {
		 *   cols: 20,
		 *   rows: 10
		 * };
		 * ```
		 */
		dimensions: TerminalDimensions | undefined;

		/**
		 * The maximum dimensions of the terminal, this will be undefined immediately after a
		 * terminal renderer is created and also until the terminal becomes visible in the UI.
		 * Listen to [onDidChangeMaximumDimensions](TerminalRenderer.onDidChangeMaximumDimensions)
		 * to get notified when this value changes.
		 */
		readonly maximumDimensions: TerminalDimensions | undefined;

		/**
		 * The corressponding [Terminal](#Terminal) for this TerminalRenderer.
		 */
		readonly terminal: Terminal;

		/**
		 * Write text to the terminal. Unlike [Terminal.sendText](#Terminal.sendText) which sends
		 * text to the underlying _process_, this will write the text to the terminal itself.
		 *
		 * **Example:** Write red text to the terminal
		 * ```typescript
		 * terminalRenderer.write('\x1b[31mHello world\x1b[0m');
		 * ```
		 *
		 * **Example:** Move the cursor to the 10th row and 20th column and write an asterisk
		 * ```typescript
		 * terminalRenderer.write('\x1b[10;20H*');
		 * ```
		 *
		 * @param text The text to write.
		 */
		write(text: string): void;

		/**
		 * An event which fires on keystrokes in the terminal or when an extension calls
		 * [Terminal.sendText](#Terminal.sendText). Keystrokes are converted into their
		 * corresponding VT sequence representation.
		 *
		 * **Example:** Simulate interaction with the terminal from an outside extension or a
		 * workbench command such as `workbench.action.terminal.runSelectedText`
		 * ```typescript
		 * const terminalRenderer = window.createTerminalRenderer('test');
		 * terminalRenderer.onDidAcceptInput(data => {
		 *   cosole.log(data); // 'Hello world'
		 * });
		 * terminalRenderer.terminal.then(t => t.sendText('Hello world'));
		 * ```
		 */
		readonly onDidAcceptInput: Event<string>;

		/**
		 * An event which fires when the [maximum dimensions](#TerminalRenderer.maimumDimensions) of
		 * the terminal renderer change.
		 */
		readonly onDidChangeMaximumDimensions: Event<TerminalDimensions>;
	}

	export namespace window {
		/**
		 * Create a [TerminalRenderer](#TerminalRenderer).
		 *
		 * @param name The name of the terminal renderer, this shows up in the terminal selector.
		 */
		export function createTerminalRenderer(name: string): TerminalRenderer;
	}

	//#endregion

	//#region Joh -> exclusive document filters

	export interface DocumentFilter {
		exclusive?: boolean;
	}

	//#endregion

	//#region mjbvz,joh: https://github.com/Microsoft/vscode/issues/43768
	export interface FileRenameEvent {
		readonly oldUri: Uri;
		readonly newUri: Uri;
	}

	export interface FileWillRenameEvent {
		readonly oldUri: Uri;
		readonly newUri: Uri;
		waitUntil(thenable: Thenable<WorkspaceEdit>): void;
	}

	export namespace workspace {
		export const onWillRenameFile: Event<FileWillRenameEvent>;
		export const onDidRenameFile: Event<FileRenameEvent>;
	}
	//#endregion

	//#region Alex - OnEnter enhancement
	export interface OnEnterRule {
		/**
		 * This rule will only execute if the text above the this line matches this regular expression.
		 */
		oneLineAboveText?: RegExp;
	}
	//#endregion

	//#region Tree View

	export interface TreeView<T> {

		/**
		 * An optional human-readable message that will be rendered in the view.
		 */
		message?: string | MarkdownString;

	}

	/**
	 * Label describing the [Tree item](#TreeItem)
	 */
	export interface TreeItemLabel {

		/**
		 * A human-readable string describing the [Tree item](#TreeItem).
		 */
		label: string;

		/**
		 * Ranges in the label to highlight. A range is defined as a tuple of two number where the
		 * first is the inclusive start index and the second the exclusive end index
		 */
		highlights?: [number, number][];

	}

	export class TreeItem2 extends TreeItem {
		/**
		 * Label describing this item. When `falsy`, it is derived from [resourceUri](#TreeItem.resourceUri).
		 */
		label?: string | TreeItemLabel | /* for compilation */ any;

		/**
		 * @param label Label describing this item
		 * @param collapsibleState [TreeItemCollapsibleState](#TreeItemCollapsibleState) of the tree item. Default is [TreeItemCollapsibleState.None](#TreeItemCollapsibleState.None)
		 */
		constructor(label: TreeItemLabel, collapsibleState?: TreeItemCollapsibleState);
	}
	//#endregion

	//#region SignatureHelpContext active paramters - mjbvz
	export interface SignatureHelpContext {
		/**
		 * The currently active [`SignatureHelp`](#SignatureHelp).
		 *
		 * Will have the [`SignatureHelp.activeSignature`] field updated based on user arrowing through sig help
		 */
		readonly activeSignatureHelp?: SignatureHelp;
	}
	//#endregion

<<<<<<< HEAD
	/**
	 * Class used to execute an extension callback as a task.
	 */
	export class ExtensionCallbackExecution {
		/**
		 * @param callback The callback that will be called when the extension callback task is executed.
		 */
		constructor(callback: (terminalRenderer: TerminalRenderer, cancellationToken: CancellationToken, thisArg?: any) => Thenable<void>);

		/**
		 * The callback used to execute the task.
		 */
		callback: (terminalRenderer: TerminalRenderer, cancellationToken: CancellationToken, thisArg?: any) => Thenable<void>;
	}

	/**
	 * A task to execute
	 */
	export class TaskWithExtensionCallback extends Task {
		/**
		 * Creates a new task.
		 *
		 * @param definition The task definition as defined in the taskDefinitions extension point.
		 * @param scope Specifies the task's scope. It is either a global or a workspace task or a task for a specific workspace folder.
		 * @param name The task's name. Is presented in the user interface.
		 * @param source The task's source (e.g. 'gulp', 'npm', ...). Is presented in the user interface.
		 * @param execution The process or shell execution.
		 * @param problemMatchers the names of problem matchers to use, like '$tsc'
		 *  or '$eslint'. Problem matchers can be contributed by an extension using
		 *  the `problemMatchers` extension point.
		 */
		constructor(taskDefinition: TaskDefinition, scope: WorkspaceFolder | TaskScope.Global | TaskScope.Workspace, name: string, source: string, execution?: ProcessExecution | ShellExecution | ExtensionCallbackExecution, problemMatchers?: string | string[]);

		/**
		 * The task's execution engine
		 */
		executionWithExtensionCallback?: ProcessExecution | ShellExecution | ExtensionCallbackExecution;
	}

	//#region CodeAction.canAutoApply - mjbvz
=======
	//#region CodeAction.isPreferred - mjbvz
>>>>>>> 845d977c
	export interface CodeAction {
		/**
		 * If the action is a preferred action or fix to take.
		 *
		 * A quick fix should be marked preferred if it properly addresses the underlying error.
		 * A refactoring should be marked preferred if it is the most reasonable choice of actions to take.
		 */
		isPreferred?: boolean;
	}
	//#endregion
<<<<<<< HEAD
=======


	//#region Autofix - mjbvz
	export namespace CodeActionKind {
		/**
		 * Base kind for an auto fix source action: `source.fixAll`.
		 *
		 * Fix all actions automatically fix errors in the code that have a clear fix that does not require user input.
		 * They should not suppress errors or perform unsafe fixes such as generating new types or classes.
		 */
		export const SourceFixAll: CodeActionKind;
	}
	//#endregion
>>>>>>> 845d977c
}<|MERGE_RESOLUTION|>--- conflicted
+++ resolved
@@ -1118,7 +1118,6 @@
 	}
 	//#endregion
 
-<<<<<<< HEAD
 	/**
 	 * Class used to execute an extension callback as a task.
 	 */
@@ -1158,10 +1157,7 @@
 		executionWithExtensionCallback?: ProcessExecution | ShellExecution | ExtensionCallbackExecution;
 	}
 
-	//#region CodeAction.canAutoApply - mjbvz
-=======
 	//#region CodeAction.isPreferred - mjbvz
->>>>>>> 845d977c
 	export interface CodeAction {
 		/**
 		 * If the action is a preferred action or fix to take.
@@ -1172,8 +1168,6 @@
 		isPreferred?: boolean;
 	}
 	//#endregion
-<<<<<<< HEAD
-=======
 
 
 	//#region Autofix - mjbvz
@@ -1187,5 +1181,4 @@
 		export const SourceFixAll: CodeActionKind;
 	}
 	//#endregion
->>>>>>> 845d977c
 }