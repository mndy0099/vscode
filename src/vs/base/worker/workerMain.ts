/*---------------------------------------------------------------------------------------------
 *  Copyright (c) Microsoft Corporation. All rights reserved.
 *  Licensed under the MIT License. See License.txt in the project root for license information.
 *--------------------------------------------------------------------------------------------*/

(function () {

<<<<<<< HEAD
	const MonacoEnvironment = (<any>globalThis).MonacoEnvironment;
	// ESM-comment-begin
	const isESM = false;
	// ESM-comment-end
	// ESM-uncomment-begin
	// const isESM = true;
	// ESM-uncomment-end

	// SHARED-PROCESS: worker with node integration but with blink's import
	if (isESM && 'require' in globalThis) {
		const nodeRequire = require as any as (mode: string) => any;
		// VSCODE_GLOBALS: node_modules
		(<any>globalThis)._VSCODE_NODE_MODULES = new Proxy(Object.create(null), { get: (_target, mod) => nodeRequire(String(mod)) });
	}

	const monacoBaseUrl = MonacoEnvironment && MonacoEnvironment.baseUrl ? MonacoEnvironment.baseUrl : '../../../';

	const trustedTypesPolicy = (
		typeof self.trustedTypes?.createPolicy === 'function'
			? self.trustedTypes?.createPolicy('amdLoader', {
				createScriptURL: value => value,
				createScript: (_, ...args: string[]) => {
					// workaround a chrome issue not allowing to create new functions
					// see https://github.com/w3c/webappsec-trusted-types/wiki/Trusted-Types-for-function-constructor
					const fnArgs = args.slice(0, -1).join(',');
					const fnBody = args.pop()!.toString();
					// Do not add a new line to fnBody, as this will confuse source maps.
					const body = `(function anonymous(${fnArgs}) { ${fnBody}\n})`;
					return body;
				}
			})
			: undefined
	);
=======
	interface IMonacoEnvironment {
		baseUrl?: string;
		createTrustedTypesPolicy<Options extends TrustedTypePolicyOptions>(
			policyName: string,
			policyOptions?: Options,
		): undefined | Pick<TrustedTypePolicy<Options>, 'name' | Extract<keyof Options, keyof TrustedTypePolicyOptions>>;
	}
	const monacoEnvironment: IMonacoEnvironment | undefined = (globalThis as any).MonacoEnvironment;
	const monacoBaseUrl = monacoEnvironment && monacoEnvironment.baseUrl ? monacoEnvironment.baseUrl : '../../../';

	function createTrustedTypesPolicy<Options extends TrustedTypePolicyOptions>(
		policyName: string,
		policyOptions?: Options,
	): undefined | Pick<TrustedTypePolicy<Options>, 'name' | Extract<keyof Options, keyof TrustedTypePolicyOptions>> {

		if (monacoEnvironment?.createTrustedTypesPolicy) {
			try {
				return monacoEnvironment.createTrustedTypesPolicy(policyName, policyOptions);
			} catch (err) {
				console.warn(err);
				return undefined;
			}
		}

		try {
			return self.trustedTypes?.createPolicy(policyName, policyOptions);
		} catch (err) {
			console.warn(err);
			return undefined;
		}
	}

	const trustedTypesPolicy = createTrustedTypesPolicy('amdLoader', {
		createScriptURL: value => value,
		createScript: (_, ...args: string[]) => {
			// workaround a chrome issue not allowing to create new functions
			// see https://github.com/w3c/webappsec-trusted-types/wiki/Trusted-Types-for-function-constructor
			const fnArgs = args.slice(0, -1).join(',');
			const fnBody = args.pop()!.toString();
			// Do not add a new line to fnBody, as this will confuse source maps.
			const body = `(function anonymous(${fnArgs}) { ${fnBody}\n})`;
			return body;
		}
	});
>>>>>>> 25e5a2ad

	function canUseEval(): boolean {
		try {
			const func = (
				trustedTypesPolicy
					? globalThis.eval(<any>trustedTypesPolicy.createScript('', 'true'))
					: new Function('true') // CodeQL [SM01632] fetch + eval is used on the web worker instead of importScripts if possible because importScripts is synchronous and we observed deadlocks on Safari
			);
			func.call(globalThis);
			return true;
		} catch (err) {
			return false;
		}
	}

	function loadAMDLoader() {
		return new Promise<void>((resolve, reject) => {
			if (typeof (<any>globalThis).define === 'function' && (<any>globalThis).define.amd) {
				return resolve();
			}
			const loaderSrc: string | TrustedScriptURL = monacoBaseUrl + 'vs/loader.js';

			const isCrossOrigin = (/^((http:)|(https:)|(file:))/.test(loaderSrc) && loaderSrc.substring(0, globalThis.origin.length) !== globalThis.origin);
			if (!isCrossOrigin && canUseEval()) {
				// use `fetch` if possible because `importScripts`
				// is synchronous and can lead to deadlocks on Safari
				fetch(loaderSrc).then((response) => {
					if (response.status !== 200) {
						throw new Error(response.statusText);
					}
					return response.text();
				}).then((text) => {
					text = `${text}\n//# sourceURL=${loaderSrc}`;
					const func = (
						trustedTypesPolicy
							? globalThis.eval(trustedTypesPolicy.createScript('', text) as unknown as string)
							: new Function(text) // CodeQL [SM01632] fetch + eval is used on the web worker instead of importScripts if possible because importScripts is synchronous and we observed deadlocks on Safari
					);
					func.call(globalThis);
					resolve();
				}).then(undefined, reject);
				return;
			}

			if (trustedTypesPolicy) {
				importScripts(trustedTypesPolicy.createScriptURL(loaderSrc) as unknown as string);
			} else {
				importScripts(loaderSrc as string);
			}
			resolve();
		});
	}

	function configureAMDLoader() {
		require.config({
			baseUrl: monacoBaseUrl,
			catchError: true,
			trustedTypesPolicy,
			amdModulesPattern: /^vs\//
		});
	}

	function loadCode(moduleId: string): Promise<SimpleWorkerModule> {
		if (isESM) {
			// TODO: this won't work when bundling
			// My path is: vs/base/worker/workerMain.ts
			return import(`../../../${moduleId}.js`);
		} else {
			return loadAMDLoader().then(() => {
				configureAMDLoader();
				return new Promise<SimpleWorkerModule>((resolve, reject) => {
					require([moduleId], resolve, reject);
				});
			});
		}
	}

	interface MessageHandler {
		onmessage(msg: any, ports: readonly MessagePort[]): void;
	}

	// shape of vs/base/common/worker/simpleWorker.ts
	interface SimpleWorkerModule {
		create(postMessage: (msg: any, transfer?: Transferable[]) => void): MessageHandler;
	}

	function setupWorkerServer(ws: SimpleWorkerModule) {
		setTimeout(function () {
			const messageHandler = ws.create((msg: any, transfer?: Transferable[]) => {
				(<any>globalThis).postMessage(msg, transfer);
			});

			self.onmessage = (e: MessageEvent) => messageHandler.onmessage(e.data, e.ports);
			while (beforeReadyMessages.length > 0) {
				self.onmessage(beforeReadyMessages.shift()!);
			}
		}, 0);
	}

	// If the loader is already defined, configure it immediately
	// This helps in the bundled case, where we must load nls files
	// and they need a correct baseUrl to be loaded.
	if (typeof (<any>globalThis).define === 'function' && (<any>globalThis).define.amd) {
		configureAMDLoader();
	}

	let isFirstMessage = true;
	const beforeReadyMessages: MessageEvent[] = [];
	globalThis.onmessage = (message: MessageEvent) => {
		if (!isFirstMessage) {
			beforeReadyMessages.push(message);
			return;
		}

		isFirstMessage = false;
		loadCode(message.data).then((ws) => {
			setupWorkerServer(ws);
		}, (err) => {
			console.error(err);
		});
	};
})();<|MERGE_RESOLUTION|>--- conflicted
+++ resolved
@@ -5,8 +5,14 @@
 
 (function () {
 
-<<<<<<< HEAD
-	const MonacoEnvironment = (<any>globalThis).MonacoEnvironment;
+	interface IMonacoEnvironment {
+		baseUrl?: string;
+		createTrustedTypesPolicy<Options extends TrustedTypePolicyOptions>(
+			policyName: string,
+			policyOptions?: Options,
+		): undefined | Pick<TrustedTypePolicy<Options>, 'name' | Extract<keyof Options, keyof TrustedTypePolicyOptions>>;
+	}
+	const monacoEnvironment: IMonacoEnvironment | undefined = (globalThis as any).MonacoEnvironment;
 	// ESM-comment-begin
 	const isESM = false;
 	// ESM-comment-end
@@ -21,33 +27,6 @@
 		(<any>globalThis)._VSCODE_NODE_MODULES = new Proxy(Object.create(null), { get: (_target, mod) => nodeRequire(String(mod)) });
 	}
 
-	const monacoBaseUrl = MonacoEnvironment && MonacoEnvironment.baseUrl ? MonacoEnvironment.baseUrl : '../../../';
-
-	const trustedTypesPolicy = (
-		typeof self.trustedTypes?.createPolicy === 'function'
-			? self.trustedTypes?.createPolicy('amdLoader', {
-				createScriptURL: value => value,
-				createScript: (_, ...args: string[]) => {
-					// workaround a chrome issue not allowing to create new functions
-					// see https://github.com/w3c/webappsec-trusted-types/wiki/Trusted-Types-for-function-constructor
-					const fnArgs = args.slice(0, -1).join(',');
-					const fnBody = args.pop()!.toString();
-					// Do not add a new line to fnBody, as this will confuse source maps.
-					const body = `(function anonymous(${fnArgs}) { ${fnBody}\n})`;
-					return body;
-				}
-			})
-			: undefined
-	);
-=======
-	interface IMonacoEnvironment {
-		baseUrl?: string;
-		createTrustedTypesPolicy<Options extends TrustedTypePolicyOptions>(
-			policyName: string,
-			policyOptions?: Options,
-		): undefined | Pick<TrustedTypePolicy<Options>, 'name' | Extract<keyof Options, keyof TrustedTypePolicyOptions>>;
-	}
-	const monacoEnvironment: IMonacoEnvironment | undefined = (globalThis as any).MonacoEnvironment;
 	const monacoBaseUrl = monacoEnvironment && monacoEnvironment.baseUrl ? monacoEnvironment.baseUrl : '../../../';
 
 	function createTrustedTypesPolicy<Options extends TrustedTypePolicyOptions>(
@@ -84,7 +63,6 @@
 			return body;
 		}
 	});
->>>>>>> 25e5a2ad
 
 	function canUseEval(): boolean {
 		try {
