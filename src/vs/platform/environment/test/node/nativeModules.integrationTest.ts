--- conflicted
+++ resolved
@@ -121,9 +121,6 @@
 	test('@vscode/proxy-agent', async () => {
 		const proxyAgent = await import('@vscode/proxy-agent');
 		// This call will load `@vscode/proxy-agent` which is a native module that we want to test on Windows
-<<<<<<< HEAD
-		const windowsCerts = await proxyAgent.loadSystemCertificates({ log: console });
-=======
 		const windowsCerts = await proxyAgent.loadSystemCertificates({
 			log: {
 				trace: () => { },
@@ -133,7 +130,6 @@
 				error: () => { }
 			}
 		});
->>>>>>> 2075322a
 		assert.ok(windowsCerts.length > 0, testErrorMessage('@vscode/proxy-agent'));
 	});
 });